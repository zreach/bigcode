--- conflicted
+++ resolved
@@ -1,11 +1,7 @@
 from pprint import pprint
 
-<<<<<<< HEAD
 from . import (apps, codexglue_code_to_text, codexglue_text_to_text, conala,
-               concode, ds1000, humaneval, mbpp, gsm)
-=======
-from . import apps, codexglue_code_to_text, conala, concode, gsm, humaneval, mbpp, codexglue_text_to_text
->>>>>>> 668f5364
+               concode, ds1000, gsm, humaneval, mbpp)
 
 TASK_REGISTRY = {
     **apps.create_all_tasks(),
