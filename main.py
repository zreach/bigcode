import fnmatch
import json
import os

import datasets
import torch
import transformers
from accelerate import Accelerator
from transformers import AutoModelForCausalLM, AutoModelForSeq2SeqLM, AutoTokenizer, HfArgumentParser

from lm_eval.arguments import EvalArguments
from lm_eval.evaluator import Evaluator
from lm_eval.tasks import ALL_TASKS


class MultiChoice:
    def __init__(self, choices):
        self.choices = choices

    # Simple wildcard support (linux filename patterns)
    def __contains__(self, values):
        for value in values.split(","):
            if len(fnmatch.filter(self.choices, value)) == 0:
                return False

        return True

    def __iter__(self):
        for choice in self.choices:
            yield choice


def parse_args():
    parser = HfArgumentParser(EvalArguments)

    parser.add_argument(
        "--model",
        default="codeparrot/codeparrot-small",
        help="Model to evaluate, provide a repo name in Hugging Face hub or a local path",
    )
    parser.add_argument(
<<<<<<< HEAD
        "--modeltype",
        default="causal",
        help="AutoModel to use, it can be causal or seq2seq",
    )    
=======
        "--peft_model",
        type=str,
        default=None,
        help="Adapter to the PEFT base model. Can be utilized for loading PEFT adapters such as a LoRA trained model. The --model parameter needs to be the base model.",
    )
>>>>>>> 6f064c62
    parser.add_argument(
        "--revision",
        default=None,
        help="Model revision to use",
    )
    parser.add_argument(
        "--use_auth_token",
        action="store_true",
        help="Use the token generated when running `huggingface-cli login` (necessary for private model).",
    )
    parser.add_argument(
        "--trust_remote_code",
        action="store_true",
        help="Use a model with custom code, this requires executing code by the author of the model.",
    )
    parser.add_argument(
        "--tasks",
        default=None,
        choices=MultiChoice(ALL_TASKS),
        help=f"Evaluation tasks from {ALL_TASKS}",
    )
    parser.add_argument(
        "--instruction_tokens",
        default=None,
        help="A series of instruction tokens used for instruction-tuning benchamrks separated by comma e.g. <user_message>,<end_user_message>,<assistant_message>",
    )
    parser.add_argument(
        "--batch_size",
        type=int,
        default=1,
        help="Batch size for evaluation on each worker, can be larger for HumanEval",
    )
    parser.add_argument(
        "--max_length_generation",
        type=int,
        default=512,
        help="Maximum length of generated sequence (prompt+generation)",
    )
    parser.add_argument(
        "--precision",
        type=str,
        default="fp32",
        help="Model precision, from: fp32, fp16 or bf16",
    )
    parser.add_argument(
        "--load_in_8bit",
        action="store_true",
        help="Load model in 8bit",
    )
    parser.add_argument(
        "--load_in_4bit",
        action="store_true",
        help="Load model in 4bit",
    )
    parser.add_argument(
        "--limit",
        type=int,
        default=None,
        help="Number of samples to solve and evaluate from the benchmark",
    )
    parser.add_argument(
        "--limit_start",
        type=int,
        default=0,
        help="Optional offset to start from when limiting the number of samples",
    )    
    parser.add_argument(
        "--postprocess",
        action="store_false",
        help="Postprocess model outputs before execution, always on except during generation tests",
    )
    parser.add_argument(
        "--allow_code_execution",
        action="store_true",
        help="Allow code evaluation to execute external/untrusted Python code on your machine",
    )
    parser.add_argument(
        "--generation_only",
        action="store_true",
        help="Do code generation but no evaluation",
    )
    parser.add_argument(
        "--load_generations_path",
        type=str,
        default=None,
        help="Path of file with previously generated solutions, if provided generation is skipped and only evaluation is done",
    )
    parser.add_argument(
        "--load_data_path",
        type=str,
        default=None,
        help="Path of additional data to load for the tasks",
    )    
    parser.add_argument(
        "--metric_output_path",
        type=str,
        default="evaluation_results.json",
        help="Path to save the results",
    )
    parser.add_argument(
        "--save_generations",
        action="store_true",
        help="Whether to save code generations",
    )
    parser.add_argument(
        "--save_generations_path",
        type=str,
        default="generations.json",
        help="Path for saving the code generations",
    )
    parser.add_argument(
        "--save_references",
        action="store_true",
        help="Whether to save reference solutions/tests",
    )
    parser.add_argument(
        "--prompt",
        type=str,
        default="prompt",
        help="Prompt type to use for generation in HumanEvalPack tasks",
    )
    parser.add_argument("--max_memory_per_gpu", type=str, default=None)
    parser.add_argument(
        "--check_references",
        action="store_true",
        help="Don't run generation but benchmark groundtruth (useful for debugging)",
    )    
    return parser.parse_args()


def pattern_match(patterns, source_list):
    """Returns a list containing all values of the source_list that
    match at least one of the patterns"""
    task_names = set()
    for pattern in patterns:
        for matching in fnmatch.filter(source_list, pattern):
            task_names.add(matching)
    return list(task_names)

def get_gpus_max_memory(max_memory):
    max_memory = {i: max_memory for i in range(torch.cuda.device_count())}
    return max_memory

def main():
    args = parse_args()
    transformers.logging.set_verbosity_error()
    datasets.logging.set_verbosity_error()

    if args.tasks is None:
        task_names = ALL_TASKS
    else:
        task_names = pattern_match(args.tasks.split(","), ALL_TASKS)

    accelerator = Accelerator()
    if accelerator.is_main_process:
        print(f"Selected Tasks: {task_names}")

    results = {}
    if args.load_generations_path:
        # here we don't generate code but only evaluate previously computed generations
        if accelerator.is_main_process:
            print("evaluation only mode")
        evaluator = Evaluator(accelerator, None, None, args)
        for task in task_names:
            results[task] = evaluator.evaluate(task)
    else:
        # here we generate code and save it (evaluation is optional but True by default)
        dict_precisions = {
            "fp32": torch.float32,
            "fp16": torch.float16,
            "bf16": torch.bfloat16,
        }
        if args.precision not in dict_precisions:
            raise ValueError(
                f"Non valid precision {args.precision}, choose from: fp16, fp32, bf16"
            )

<<<<<<< HEAD
        print(f"Loading tokenizer and model (in {args.precision})")
        kwargs = {
            "revision": args.revision,
            "trust_remote_code": args.trust_remote_code,
            "use_auth_token": args.use_auth_token,
            "torch_dtype": dict_precisions[args.precision],
        }
        if args.max_memory_per_gpu:
            kwargs["max_memory"] = get_gpus_max_memory(args.max_memory_per_gpu)
            kwargs["offload_folder"] = "offload"
            kwargs["device_map"] = "auto"
        if args.load_in_8bit:
            print("Loading model in 8bit")
            current_device = accelerator.process_index
            # the model needs to fit in one GPU
            kwargs["load_in_8bit"] = args.load_in_8bit
            kwargs["device_map"] = {"": current_device}
        elif args.load_in_4bit:
            print("Loading model in 4bit")
            current_device = accelerator.process_index
            # the model needs to fit in one GPU
            kwargs["load_in_4bit"] = args.load_in_4bit
            kwargs["device_map"] = {"": current_device}

        if args.modeltype == "causal":
            model = AutoModelForCausalLM.from_pretrained(
                args.model,
                **kwargs,
            )
        elif args.modeltype == "seq2seq":
            model = AutoModelForSeq2SeqLM.from_pretrained(
                args.model,
                **kwargs,
            )
        else:
            raise ValueError(
                f"Non valid modeltype {args.modeltype}, choose from: causal, seq2seq"
            )
=======
        # simplifies the if statements below
        model_kwargs = {
            "revision": args.revision,
            "use_auth_token": args.use_auth_token,
            "trust_remote_code": args.trust_remote_code,
        }

        if args.load_in_8bit:
            print("Loading model in 8bit")
            model_kwargs["load_in_8bit"] = args.load_in_8bit
            model_kwargs["device_map"] = {"": accelerator.process_index}
        elif args.load_in_4bit:
            print("Loading model in 4bit")
            model_kwargs["load_in_4bit"] = args.load_in_4bit
            model_kwargs["device_map"] = {"": accelerator.process_index}
        else:
            model_kwargs["torch_dtype"] = dict_precisions[args.precision]

        model = AutoModelForCausalLM.from_pretrained(
            args.model,
            **model_kwargs,
        )

        if args.peft_model:
            from peft import PeftModel  # dynamic import to avoid dependency on peft
            model = PeftModel.from_pretrained(model, args.peft_model)
            print("Loaded PEFT model. Merging...")
            model.merge_and_unload()
            print("Merge complete.")

>>>>>>> 6f064c62
        tokenizer = AutoTokenizer.from_pretrained(
            args.model,
            revision=args.revision,
            trust_remote_code=args.trust_remote_code,
            use_auth_token=args.use_auth_token,
            truncation_side="left",
            padding_side="right", # padding on the right is needed to cut off padding in `complete_code`
        )
        if not tokenizer.eos_token:
            if tokenizer.bos_token:
                tokenizer.eos_token = tokenizer.bos_token
                print("bos_token used as eos_token")
            else:
                raise ValueError("No eos_token or bos_token found")
        try:
            tokenizer.pad_token = tokenizer.eos_token
        # Some models like CodeGeeX2 have pad_token as a read-only property
        except AttributeError:
            print("Not setting pad_token to eos_token")
            pass
        evaluator = Evaluator(accelerator, model, tokenizer, args)

        for task in task_names:
            if args.generation_only:
                if accelerator.is_main_process:
                    print("generation mode only")
                generations, references = evaluator.generate_text(task)
                if accelerator.is_main_process:
                    with open(args.save_generations_path, "w") as fp:
                        json.dump(generations, fp)
                        print(f"generations were saved at {args.save_generations_path}")
                    if args.save_references:
                        with open("references.json", "w") as fp:
                            json.dump(references, fp)
                            print("references were saved")
            else:
                results[task] = evaluator.evaluate(task)

    # Save all args to config
    results["config"] = vars(args)
    if not args.generation_only:
        dumped = json.dumps(results, indent=2)
        if accelerator.is_main_process:
            print(dumped)

        with open(args.metric_output_path, "w") as f:
            f.write(dumped)


if __name__ == "__main__":
    main()<|MERGE_RESOLUTION|>--- conflicted
+++ resolved
@@ -1,6 +1,5 @@
 import fnmatch
 import json
-import os
 
 import datasets
 import torch
@@ -39,18 +38,16 @@
         help="Model to evaluate, provide a repo name in Hugging Face hub or a local path",
     )
     parser.add_argument(
-<<<<<<< HEAD
         "--modeltype",
         default="causal",
         help="AutoModel to use, it can be causal or seq2seq",
-    )    
-=======
+    )
+    parser.add_argument(    
         "--peft_model",
         type=str,
         default=None,
         help="Adapter to the PEFT base model. Can be utilized for loading PEFT adapters such as a LoRA trained model. The --model parameter needs to be the base model.",
     )
->>>>>>> 6f064c62
     parser.add_argument(
         "--revision",
         default=None,
@@ -228,53 +225,12 @@
                 f"Non valid precision {args.precision}, choose from: fp16, fp32, bf16"
             )
 
-<<<<<<< HEAD
         print(f"Loading tokenizer and model (in {args.precision})")
-        kwargs = {
+        model_kwargs = {
             "revision": args.revision,
             "trust_remote_code": args.trust_remote_code,
             "use_auth_token": args.use_auth_token,
-            "torch_dtype": dict_precisions[args.precision],
         }
-        if args.max_memory_per_gpu:
-            kwargs["max_memory"] = get_gpus_max_memory(args.max_memory_per_gpu)
-            kwargs["offload_folder"] = "offload"
-            kwargs["device_map"] = "auto"
-        if args.load_in_8bit:
-            print("Loading model in 8bit")
-            current_device = accelerator.process_index
-            # the model needs to fit in one GPU
-            kwargs["load_in_8bit"] = args.load_in_8bit
-            kwargs["device_map"] = {"": current_device}
-        elif args.load_in_4bit:
-            print("Loading model in 4bit")
-            current_device = accelerator.process_index
-            # the model needs to fit in one GPU
-            kwargs["load_in_4bit"] = args.load_in_4bit
-            kwargs["device_map"] = {"": current_device}
-
-        if args.modeltype == "causal":
-            model = AutoModelForCausalLM.from_pretrained(
-                args.model,
-                **kwargs,
-            )
-        elif args.modeltype == "seq2seq":
-            model = AutoModelForSeq2SeqLM.from_pretrained(
-                args.model,
-                **kwargs,
-            )
-        else:
-            raise ValueError(
-                f"Non valid modeltype {args.modeltype}, choose from: causal, seq2seq"
-            )
-=======
-        # simplifies the if statements below
-        model_kwargs = {
-            "revision": args.revision,
-            "use_auth_token": args.use_auth_token,
-            "trust_remote_code": args.trust_remote_code,
-        }
-
         if args.load_in_8bit:
             print("Loading model in 8bit")
             model_kwargs["load_in_8bit"] = args.load_in_8bit
@@ -286,10 +242,26 @@
         else:
             model_kwargs["torch_dtype"] = dict_precisions[args.precision]
 
-        model = AutoModelForCausalLM.from_pretrained(
-            args.model,
-            **model_kwargs,
-        )
+            if args.max_memory_per_gpu:
+                model_kwargs["max_memory"] = get_gpus_max_memory(args.max_memory_per_gpu)
+                model_kwargs["offload_folder"] = "offload"
+                model_kwargs["device_map"] = "auto"
+
+        
+        if args.modeltype == "causal":
+            model = AutoModelForCausalLM.from_pretrained(
+                args.model,
+                **model_kwargs,
+            )
+        elif args.modeltype == "seq2seq":
+            model = AutoModelForSeq2SeqLM.from_pretrained(
+                args.model,
+                **model_kwargs,
+            )
+        else:
+            raise ValueError(
+                f"Non valid modeltype {args.modeltype}, choose from: causal, seq2seq"
+            )
 
         if args.peft_model:
             from peft import PeftModel  # dynamic import to avoid dependency on peft
@@ -298,7 +270,6 @@
             model.merge_and_unload()
             print("Merge complete.")
 
->>>>>>> 6f064c62
         tokenizer = AutoTokenizer.from_pretrained(
             args.model,
             revision=args.revision,
